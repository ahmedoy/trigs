# Import Necessary Packages
from typing import List, Optional, Tuple
import torch
from torch import nn as nn
from torch.nn import functional as F
from torch.optim import Adam, SGD
from torchvision.transforms import functional as ttf
from trigs.utils import load_models_into_program, get_device
import torchvision.models as models
import argparse
from PIL import Image
import numpy as np
import os
from tqdm import tqdm
import json
import warnings


try:
    from torchmetrics.image import TotalVariation
except ImportError:
    TotalVariation = None

warnings.filterwarnings("ignore")


def tv(img):
    if img.ndim != 4:
        raise RuntimeError(
            f"Expected input `img` to be a 4D tensor, but got {img.shape}")
    diff1 = img[..., 1:, :] - img[..., :-1, :]
    diff2 = img[..., :, 1:] - img[..., :, :-1]

    res1 = diff1.abs().sum([1, 2, 3])
    res2 = diff2.abs().sum([1, 2, 3])
    score = res1 + res2
    return score


class ClassSpecificImageGeneration:
    """
    Produces an image that maximizes the logit of a certain class with gradient ascent
    """

    def __init__(
            self,
            model: nn.Module,
            mean: List[float],
            std: List[float],
            width: int,
            height: int,
            channels: int,
            lr: float,
            optim_type: str = 'ADAM',
            iterations: Optional[int] = 60,
            blur_freq: Optional[int] = None,
            blur_sigma: Optional[float] = None,
            blur_hks: Optional[int] = 2,
            clipping_val: Optional[float] = 0.0,
            normalize_grad: Optional[bool] = False,
            loss_type: Optional[str] = 'logit',
            wd: Optional[float] = 1e-5,
            standardize_output: Optional[bool] = True,
            clamp_pixels_freq: Optional[int] = None,
            lambda_tv: Optional[float] = 0.,
    ):
        self.mean = mean
        self.std = std

        self.w = width
        self.h = height
        self.c = channels
        self.lr = lr
        self.iterations = iterations
        self.blur_freq = blur_freq
        self.blur_sigma = blur_sigma
        self.blur_ks = 2 * blur_hks + 1
        self.clipping_val = clipping_val
        self.normalize_grad = normalize_grad
        self.loss_type = loss_type
        self.wd = wd
        self.standardize_output = standardize_output
        self.clamp_pixels_freq = clamp_pixels_freq
        self.lambda_tv = lambda_tv
        self.tv = tv if TotalVariation is None else TotalVariation(
            reduction='none').to(get_device())

        if optim_type == 'ADAM':
            self.optim_class = Adam
        elif optim_type == 'SGD':
            self.optim_class = SGD
        else:
            raise ValueError(f"Unsupported optimizer type: {optim_type}")
<<<<<<< HEAD


        # Prepare the inputs tensor
        self.model = model
        if self.loss_type == "grad_norm":
            self.model = self.swap_model_activation(self.model)
=======
        
        self.model = model
        if self.loss_type == "grad_norm":
            self.model = self.swap_model_activation(self.model)
            
>>>>>>> 03494f44
        self.model.eval()

        # Generate a random image
        rng = np.random.default_rng(seed=928462)
        self.init_image = np.uint8(
            rng.uniform(0, 255, (width, height, channels))
        )

    def generate(self, target_class: [int, List[int]] = 0, ascent: bool = True) -> Tuple[np.ndarray, int]:
        """Generates class specific image
        Keyword Arguments:
            iterations {int} -- Total iterations for gradient ascent (default: {150})
        Returns:
            np.ndarray -- Final maximally activated class image
        """
        if isinstance(target_class, int):
            target_class = [target_class]
        created_images = np.tile(self.init_image, [len(target_class), 1, 1, 1])
        processed_images = self.images_to_tensors(created_images)
        processed_images = processed_images.to(get_device())
        processed_images.requires_grad = True
        targets = torch.as_tensor(target_class, device=get_device())
        indices = torch.arange(end=len(target_class), device=get_device())
        optimizer = self.optim_class([processed_images], lr=self.lr, weight_decay=self.wd)
        min_losses = [float('inf')] * len(target_class)
        best_images = processed_images.clone()
        for i in range(self.iterations):
            # Process image and return variable
            print(f"Iteration {i+1}/{self.iterations}")

            # implement gaussian blurring every blur_freq iteration to improve output
            if self.blur_freq and i % self.blur_freq == 0:
                processed_images = ttf.gaussian_blur(processed_images.detach(),
                                                     [self.blur_ks, self.blur_ks],
                                                     self.blur_sigma)
                processed_images.requires_grad = True
                optimizer = self.optim_class(
                    [processed_images], lr=self.lr, weight_decay=self.wd)
                
            # Forward
            output = self.model(processed_images)

            # Target specific class
            if self.loss_type == 'ce':
                class_loss = F.cross_entropy(output, targets)
            elif self.loss_type == 'logit':
                class_loss = -output[indices, targets]
            elif self.loss_type == 'grad_norm':
                class_logits = output[indices, targets] # 1d tensor where class_logits[i] = ith logit for ith image
                grad_norms_loss = torch.zeros_like(class_logits)
                # TODO Try to avoid for loop for a faster implementation
                for image_class in range(class_logits.shape[0]): # iterate over number of classes
                    # Create computation graph for the gradient of each image logit with respect to its target class
                    grad_i = torch.autograd.grad(class_logits[image_class], processed_images, create_graph=True, allow_unused=True)
                    grad_norm = sum(g.pow(2).sum() for g in grad_i) # Square L2 Norm of the gradient
                    grad_norms_loss[image_class]  = -grad_norm   # Negate to maximize


                # Set class loss to grad_norms_loss just for compatibility
                class_loss = grad_norms_loss
                                        
            else:
                raise ValueError(f"Unsupported loss type: {self.loss_type}")
            
            if ascent:
                class_loss = -class_loss

            tv_loss = (self.lambda_tv * self.tv(processed_images)
                       ) if self.lambda_tv > 0. else 0.

            total_loss = class_loss + tv_loss

            for li, loss in enumerate(total_loss):
                if loss.item() < min_losses[li]:
                    min_losses[li] = loss.item()
                    best_images[li] = processed_images[li].clone()

            optimizer.zero_grad()

            # Backward
            total_loss.sum().backward()

            if self.normalize_grad:
                for gi in range(len(target_class)):
                    img_grad = processed_images.grad[gi]
                    norm = torch.norm(img_grad, dim=[1, 2])
                    img_grad = img_grad.permute(1, 2, 0)
                    img_grad /= (norm + 1e-8)
                    img_grad = img_grad.permute(2, 0, 1)
                    processed_images.grad[gi] = img_grad

            if self.clipping_val > 0:
                torch.nn.utils.clip_grad_norm(
                    processed_images, self.clipping_val)
            # Update image
            optimizer.step()

            if self.clamp_pixels_freq and i % self.clamp_pixels_freq == 0:
                tmp_images = processed_images.detach()
                for channel in range(tmp_images.shape[1]):
                    tmp_images[:, channel, ...] *= self.std[channel]
                    tmp_images[:, channel, ...] += self.mean[channel]
                tmp_images = torch.clamp(tmp_images, 0., 1.)
                for channel in range(tmp_images.shape[1]):
                    tmp_images[:, channel, ...] -= self.mean[channel]
                    tmp_images[:, channel, ...] /= self.std[channel]
                # For some reason, I have to use contiguous() call in the following line
                processed_images = tmp_images.contiguous().requires_grad_()
                optimizer = self.optim_class(
                    [processed_images], lr=self.lr, weight_decay=self.wd)

        predictions = torch.argmax(self.model(
            best_images), dim=1).detach().cpu().numpy()

        # Recreate image
        created_images = self.recreate_images(best_images.cpu())

        return created_images, predictions

    def images_to_tensors(self, imgs):
        """
            Processes image with optional Gaussian blur for CNNs
        Args:
            imgs (nd.array): numpy array to process
        returns:
            im_as_param (torch.Tensor): a tensor that requires gradient
        """
        ims_as_arrs = np.float32(imgs)
        ims_as_arrs = ims_as_arrs.transpose(
            0, 3, 1, 2)  # Convert array to B,C,H,W
        ims_as_arrs /= 255
        # Normalize the channels
        for channel in range(ims_as_arrs.shape[1]):
            ims_as_arrs[:, channel, ...] -= self.mean[channel]
            ims_as_arrs[:, channel, ...] /= self.std[channel]
        # Convert to float tensor
        ims_as_tens = torch.from_numpy(ims_as_arrs)
        return ims_as_tens

    def recreate_images(self, ims_as_tensors):
        """
            Recreates images from a torch variable, sort of reverse preprocessing
        Args:
            ims_as_tensors (torch variable): Images to recreate
        returns:
            recreated_ims (numpy arr): Recreated images in array
        """
        recreated_ims = ims_as_tensors.detach().cpu().numpy()
        for channel in range(recreated_ims.shape[1]):
            recreated_ims[:, channel, ...] *= self.std[channel]
            recreated_ims[:, channel, ...] += self.mean[channel]
        if self.standardize_output:
            for img in recreated_ims:
                img -= img.mean()
                img /= img.std() + 1e-5
                img *= 0.25
                img += 0.5
        recreated_ims[recreated_ims > 1] = 1
        recreated_ims[recreated_ims < 0] = 0
        recreated_ims = np.round(recreated_ims * 255)

        recreated_ims = np.uint8(recreated_ims).transpose(0, 2, 3, 1)
        return recreated_ims

<<<<<<< HEAD
=======



>>>>>>> 03494f44
    def swap_model_activation(self, model: nn.Module) -> nn.Module:
        # TODO Train the model to work after swapping SiLU
        for name, module in model.named_children():
            if isinstance(module, nn.ReLU):
                setattr(model, name, nn.SiLU())
            else:
                self.swap_model_activation(module)  # Recursively check child modules
        return model
<<<<<<< HEAD
    
=======



>>>>>>> 03494f44
def main():
    parser = argparse.ArgumentParser()
    parser.add_argument("--dataset_name", type=str, required=True,
                        help='Name of dataset used to train the probe models. '
                             'Use Cifar10Ext for CIFAR10 and TINExt for Tiny ImageNet')
    parser.add_argument("--model_name", type=str, default="",
                        help='Name of the architecture for the probe model. '
                             'Use vggmod with CIFAR10, resnet18_mod with Tiny ImageNet, and vit16b with ImageNet.')
    parser.add_argument("--weights_path", type=str,
                        default="", help='Path to model weights file.')
    parser.add_argument("--iterations", type=int, default=200,
                        help='Number of optimization iterations. Use default to reproduce paper results.')
    parser.add_argument("--learning_rate", type=float, required=True,
                        help='Learning rate. Use 10 with CIFAR10 and 0.1 with others to reproduce paper results.')
    parser.add_argument("--output_dir", type=str, required=True,
                        help="Path to store the resulting signature images.")
    parser.add_argument("--opt_type", type=str, default='ADAM', choices=['ADAM', 'SGD'],
                        help='Optimizer to use. Use default to reproduce paper results.')
    parser.add_argument("--blur_freq", type=int, default=None,
                        help='Frequency of applying Gaussian bluring. Use default to reproduce paper results.')
    parser.add_argument("--blur_sigma", type=float, default=None,
                        help='Sigma for the Gaussian blur. Use default to reproduce paper results.')
    parser.add_argument("--blur_hks", type=int, default=2,
                        help='Half kernel width for the Gaussian blur. Use default to reproduce paper results.')
    parser.add_argument("--clipping_val", type=float, default=0.0,
                        help='Value beyond which to clip normalized gradient. '
                             '0 means no clipping. Use default to reproduce paper results.')
    parser.add_argument("--normalize_grad", action='store_true', default=False,
                        help='If used, gradients will be normalized to a unit vector before every opt steps. '
                             'Do NOT use to reproduce paper results.')
    parser.add_argument("--loss_type", type=str, default='logit', choices=['logit', 'ce', 'grad_norm'],
                        help='''Whether to optimize the logit value or the cross entropy loss. Use default to reproduce 
                        paper results. Use grad_norm to extract the experimental hessian signatures''')
    parser.add_argument("--standardize_output", action='store_true', default=False,
                        help='Convert each signature image to have 0.5 mean and 0.25 std. Use only with CIFAR10.')
    parser.add_argument("--clamp_pixels_freq", type=int, default=None,
                        help='Frequency of clamping pixel values to valid range. Use default to reproduce paper results.')
    parser.add_argument("--lambda_tv", type=float, default=0.0,
                        help='Weight of the TV loss. Use 0.01 with Tiny ImageNet and 0.001 with others.')
    parser.add_argument("--batch_size", type=int, default=None,
                        help='Number of signature images to create at the same time. '
                             'Adjust based on your GPU memory for ImageNet and use default for others.')
    parser.add_argument("--debug", action='store_true', default=False,
                        help='Debug mode. Do NOT use to reproduce paper results.')

    args = parser.parse_args()

    dataset_name = args.dataset_name
    model_name = args.model_name
    weights_path = args.weights_path
    iterations = args.iterations
    learning_rate = args.learning_rate
    output_dir = args.output_dir
    opt_type = args.opt_type
    blur_freq = args.blur_freq
    blur_sigma = args.blur_sigma
    blur_hks = args.blur_hks
    clipping_val = args.clipping_val
    normalize_grad = args.normalize_grad
    loss_type = args.loss_type
    standardize_output = args.standardize_output
    clamp_pixels_freq = args.clamp_pixels_freq
    lambda_tv = args.lambda_tv
    batch_size = args.batch_size
    debug = args.debug

    classifier = load_models_into_program(
        dataset_name=dataset_name, model_name=model_name, weights=weights_path
    )

    if dataset_name == "TINExt":
        height, width, channels = 64, 64, 3
        n_classes = 200
        mean = [0.485, 0.456, 0.406]
        std = [0.229, 0.224, 0.225]
    elif dataset_name == 'Cifar10Ext':
        height, width, channels = 32, 32, 3
        n_classes = 10
        mean = [0., 0., 0.]
        std = [1., 1., 1.]
    elif dataset_name == 'ImageNet':
        height, width, channels = 224, 224, 3
        n_classes = 1000
        mean = [0.485, 0.456, 0.406]
        std = [0.229, 0.224, 0.225]
    elif dataset_name == 'TrojAI':
        height, width, channels = 224, 224, 3
        config_path = os.path.join(
            os.path.dirname(weights_path), "config.json")
        with open(config_path, "rt") as fp:
            cfg = json.load(fp)
        n_classes = cfg["NUMBER_CLASSES"]
        mean = [0., 0., 0.]
        std = [1., 1., 1.]
    else:
        raise ValueError(f"Unsupported dataset name: {dataset_name}")

    if not batch_size:
        batch_size = n_classes

    image_gen = ClassSpecificImageGeneration(
        model=classifier,
        mean=mean,
        std=std,
        width=width,
        height=height,
        channels=channels,
        iterations=iterations,
        lr=learning_rate,
        optim_type=opt_type,
        blur_freq=blur_freq,
        blur_sigma=blur_sigma,
        blur_hks=blur_hks,
        clipping_val=clipping_val,
        normalize_grad=normalize_grad,
        loss_type=loss_type,
        standardize_output=standardize_output,
        clamp_pixels_freq=clamp_pixels_freq,
        lambda_tv=lambda_tv,
    )

    for start_class_no in tqdm(range(0, n_classes, batch_size)):
        if debug and start_class_no > 5:
            break
        end_class_no = min(start_class_no + batch_size, n_classes) - 1


        # check if using grad_norm mode
        if loss_type == 'grad_norm':
            # create the hessian/grad_norm signature channels
            last_file_name = os.path.join(
                output_dir, f"h_{str(end_class_no).zfill(3)}.png")
            if not os.path.exists(last_file_name):
                imgs, _ = image_gen.generate(
                    target_class=list(range(start_class_no, end_class_no + 1)),
                    ascent=False
                )
                class_no = start_class_no
                for img in imgs:
                    im = Image.fromarray(img)
                    out_file_name = os.path.join(
                        output_dir, f"h_{str(class_no).zfill(3)}.png")
                    im.save(out_file_name)
                    class_no += 1
        else:
            # create the minimization signature channels
            last_file_name = os.path.join(
                output_dir, f"+{str(end_class_no).zfill(3)}.png")
            if not os.path.exists(last_file_name):
                imgs, _ = image_gen.generate(
                    target_class=list(range(start_class_no, end_class_no + 1)),
                    ascent=True
                )
                class_no = start_class_no
                for img in imgs:
                    im = Image.fromarray(img)
                    out_file_name = os.path.join(
                        output_dir, f"+{str(class_no).zfill(3)}.png")
                    im.save(out_file_name)
                    class_no += 1
            # create the maximization signature channels
            last_file_name = os.path.join(
                output_dir, f"-{str(end_class_no).zfill(3)}.png")
            if not os.path.exists(last_file_name):
                imgs, _ = image_gen.generate(
                    target_class=list(range(start_class_no, end_class_no + 1)),
                    ascent=False
                )
                class_no = start_class_no
                for img in imgs:
                    im = Image.fromarray(img)
                    out_file_name = os.path.join(
                        output_dir, f"-{str(class_no).zfill(3)}.png")
                    im.save(out_file_name)
                    class_no += 1
    print("SUCCESS!")


if __name__ == "__main__":
    main()<|MERGE_RESOLUTION|>--- conflicted
+++ resolved
@@ -91,20 +91,11 @@
             self.optim_class = SGD
         else:
             raise ValueError(f"Unsupported optimizer type: {optim_type}")
-<<<<<<< HEAD
-
-
-        # Prepare the inputs tensor
-        self.model = model
-        if self.loss_type == "grad_norm":
-            self.model = self.swap_model_activation(self.model)
-=======
         
         self.model = model
         if self.loss_type == "grad_norm":
             self.model = self.swap_model_activation(self.model)
             
->>>>>>> 03494f44
         self.model.eval()
 
         # Generate a random image
@@ -269,12 +260,9 @@
         recreated_ims = np.uint8(recreated_ims).transpose(0, 2, 3, 1)
         return recreated_ims
 
-<<<<<<< HEAD
-=======
-
-
-
->>>>>>> 03494f44
+
+
+
     def swap_model_activation(self, model: nn.Module) -> nn.Module:
         # TODO Train the model to work after swapping SiLU
         for name, module in model.named_children():
@@ -283,13 +271,9 @@
             else:
                 self.swap_model_activation(module)  # Recursively check child modules
         return model
-<<<<<<< HEAD
-    
-=======
-
-
-
->>>>>>> 03494f44
+
+
+
 def main():
     parser = argparse.ArgumentParser()
     parser.add_argument("--dataset_name", type=str, required=True,
